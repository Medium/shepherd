{
    "name": "asyncBuilder"
  , "description": "handle async dependency loading"
<<<<<<< HEAD
  , "version": "0.2.21"
=======
  , "version": "0.2.20"
>>>>>>> 8b75154e
  , "homepage": "https://github.com/Obvious/asyncBuilder"
  , "authors": [
    "Jeremy Stanley <jeremy@obvious.com> (https://github.com/azulus)"
  ]
  , "contributors": [

    ]
  , "keywords": ["asyncBuilder"]
  , "main": "lib/asyncBuilder.js"
  , "repository": {
      "type": "git"
    , "url": "https://github.com/Obvious/asyncBuilder.git"
  }
  , "dependencies": {
    "microtime": "0.3.1",
    "kew": "0.0.4"
  }
}<|MERGE_RESOLUTION|>--- conflicted
+++ resolved
@@ -1,11 +1,7 @@
 {
     "name": "asyncBuilder"
   , "description": "handle async dependency loading"
-<<<<<<< HEAD
   , "version": "0.2.21"
-=======
-  , "version": "0.2.20"
->>>>>>> 8b75154e
   , "homepage": "https://github.com/Obvious/asyncBuilder"
   , "authors": [
     "Jeremy Stanley <jeremy@obvious.com> (https://github.com/azulus)"

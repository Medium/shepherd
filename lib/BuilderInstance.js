var clone = require('./clone')
var Q = require('kew')
var microtime = require('microtime')

var NODE_NAME_REQUIRED_FIELDS = '_requiredFields'

/**
 * Create a new instance of BuilderInstance
 *
 * @constructor {BuilderInstance}
 * @param {Object} nodes a map of node names to handlers and dependencies
 * @param {Array.<String>} outputs a list of fields that are required to return
 */
function BuilderInstance(nodes, outputs, eventHandlers) {
  this._nodes = nodes
  this._outputs = outputs
  this._config = {}
  this.configure({
      validateDependencies: true
    , handlers: eventHandlers
  })
  this._depMap = this.getRequiredFields()
}

/**
 * Configuration function which takes in a map of configuration options to set.
 * Currently supports:
 *   validateDependencies: whether to validate every build() call for missed dependencies
 *   trace: enable to trace the flow of a request through the graph
 *
 * @param {Object} opts options to set
 * @return {BuilderFactory} the current factory
 */
BuilderInstance.prototype.configure = function (opts) {
  for (var key in opts) {
    this._config[key] = opts[key]
  }

  if (!this._config.handlers.warn) this._config.handlers.warn = this._config.handlers.debug
  if (!this._config.handlers.error) this._config.handlers.error = this._config.handlers.warn

  return this
}

/**
 * Create a map of what child fields are required for resolving each graph node
 *
 * @return {Object} map of field names to an array of member variables that are required. If
 *     all members are required the value will be '*' instead of an array
 */
BuilderInstance.prototype.getRequiredFields = function () {
  var fields = [].concat(this._outputs)
  var requiredFields = {}
  var processed = {}

  while(fields.length) {
    var field = fields.shift()
    var fieldParts = field.split('.')

    if (!requiredFields[fieldParts[0]]) requiredFields[fieldParts[0]] = []
    if (fieldParts.length === 1) {
      requiredFields[fieldParts[0]] = '*'
    } else if (fieldParts.length > 1 && Array.isArray(requiredFields[fieldParts[0]])) {
      requiredFields[fieldParts[0]].push(fieldParts[1])
    }

    if (!processed[fieldParts[0]]) {
      processed[fieldParts[0]] = true
      var node = this._nodes[fieldParts[0]]
      if (node) {
        var deps = node.deps
        for (var i = 0; i < deps.length; i += 1) {
          fields.push(deps[i])
        }
      }
    }
  }

  return requiredFields
}

/**
 * Get a list of all dependencies for this builder instance
 *
 * @return {Object} a map of node names to an array of their dependencies
 */
BuilderInstance.prototype.getDependencies = function () {
  var fields = [].concat(this._outputs)
  var deps = {}

  while(fields.length) {
    var field = fields.shift()
    var node = this._nodes[field]
    if (!deps[field] && node) {
      deps[field] = [].concat(node.deps)
      deps[field].forEach(function (field) {
        fields.push(field.split('.')[0])
      })
    }
  }

  return deps
}

/**
 * Validate that all dependencies exist for this builder's output given
 * a specified set of explicit inputs
 */
BuilderInstance.prototype.validateDependencies = function (inputs) {
  var deps = this.getDependencies()
  var missingFields

  for(var key in deps) {
    var innerDeps = deps[key]
    innerDeps.forEach(function (dep) {
      var depRoot = dep.split('.')[0]
      if (depRoot.charAt('0') === '!') depRoot = depRoot.substr(1)
      if (!this._nodes[depRoot] && inputs.indexOf(depRoot) === -1 && depRoot !== NODE_NAME_REQUIRED_FIELDS) {
        if (!missingFields) missingFields = {}
        if (!missingFields[key]) missingFields[key] = []
        missingFields[key].push(depRoot)
      }
    }.bind(this))
  }

  if (missingFields) {
   var msgs = []
    for (var key in missingFields) {
      msgs.push(key + " requires [" + missingFields[key].join(', ') + "]")
    }
    throw new Error(msgs.join("; "))
  }
}

BuilderInstance.prototype._trace = function (handlerType, msg) {
  var handler = this._config.handlers[handlerType]
  if (handler) process.nextTick(handler.bind(null, msg))
}

/**
 * Resolve a specific dependency for the current builder instance
 */
BuilderInstance.prototype._resolve = function (data, nodeName) {
  var isInternalNode = nodeName.substr(0, 1) !== -1

  if (nodeName.indexOf('.') !== -1) {
    // using dot notation, set up a promise chain which will resolve the
    // root dependency through _resolve and then pull off any child fields
    // needed
    var parts = nodeName.split('.')
    return data._resolve(data, parts[0])
      .then(function (result) {
        for (var i = 1; i < parts.length; i += 1) {
          if (!result) return result
          result = result[parts[i]]
        }
        return result
      })
  } else if (nodeName.charAt(0) === '!') nodeName = nodeName.substr(1)

  // the field already exists in data, return it
  if (data[nodeName]) {
    data._trace('debug', {traceId: data._traceId, node: nodeName, action: 'loadedFromCache'})
    return Q.resolve(data[nodeName])
  }

  // check if there's a handler for the node and throw an error if not
  var node = this._nodes[nodeName]
  if (!node) return Q.reject(new Error('No node found for \'' + nodeName + '\''))

  // start tracing
  var traceInterval
  var traceIterations = 0
  var startTime

  // guarantee that all dependencies are resolved for this node
  var promise
  if (node.deps.length) {
    data._trace('debug', {traceId: data._traceId, node: nodeName, action: 'waitingForDeps', deps: node.deps})
    var resolvers = []
    for (var i = 0; i < node.deps.length; i += 1) {
      if (node.deps[i] === NODE_NAME_REQUIRED_FIELDS) {
        // return a list of required fields for this node
        resolvers.push(Q.resolve(this._depMap[nodeName]))
      } else {
        // resolve a node
        resolvers.push(data._resolve(data, node.deps[i]))
      }
    }
    promise = Q.all(resolvers)
  } else {
    promise = Q.resolve([])
  }
  promise = promise
  .then(function (returnedDeps) {
    if (node.deps.length) data._trace('debug', {traceId: data._traceId, node: nodeName, action: 'depsLoaded'})

    // add a node-style callback to a new promise as the last argument to the handler
    var deferred = Q.defer()
<<<<<<< HEAD
    var deferredPromise = deferred.promise
    var deps = []
    for (var i = 0; i < returnedDeps.length; i += 1) {
      if (node.deps[i].charAt(0) !== '!') deps.push(returnedDeps[i])
    }
=======
    var deferredPromise = deferred
>>>>>>> 8b75154e
    deps.push(deferred.makeNodeResolver())

    // only set up the timer to watch for slow requests if we have a warn handler
    if (data._config.handlers.warn) {
      traceInterval = setInterval(function () {
        if (++traceIterations >= 30 && traceInterval) clearInterval(traceInterval)
        data._trace('warn', {traceId: data._traceId, node: nodeName, action: "waitingToResolve"})
      }, 1000)
      data._trace('debug', {traceId: data._traceId, node: nodeName, action: 'resolving'})
    }
    if (data._config.handlers.timing && !isInternalNode) startTime = microtime.now()
    var fnResult = node.handler.apply(null, deps)

    // if the handler returned an undefined, expect that the node-style callback will
    // be called, otherwise use the returned value (which may be a promise or synchronous
    // response value)
    return typeof fnResult !== 'undefined' ? fnResult : deferredPromise
  })

  // shut off the warn interval if there is one
  if (data._config.handlers.warn) {
    promise
      .then(function () {
        if (traceInterval) process.nextTick(clearInterval.bind(null, traceInterval))
      })
  }

  // handle logging of timings and increments
  promise
    .then(nodeCallbackSuccess)
    .fail(nodeCallbackError)
    .then(isInternalNode ? undefined : onNodeComplete.bind(data, nodeName, startTime, traceInterval))

  return data[nodeName] = promise
}

/**
 * Build a response object for this Builder instance
 *
 * @this {BuilderInstance}
 * @param {Object} data input data
 * @param {Function} callback optional callback
 * @return {Promise} returns a promise if no callback provided
 */
BuilderInstance.prototype.build = function (inputData, callback, callbackScope) {
  if (this._config.validateDependencies) this.validateDependencies(Object.keys(inputData))

  // clone the input data to keep it pristine
  var data = {
    _config: this._config,
    _trace: this._trace.bind(this),
    _resolve: this._resolve.bind(this),
    _traceId: inputData._traceId || Date.now() + '.' + Math.floor(Math.random() * 10000)
  }
  for (var key in inputData) data[key] = inputData[key]
  var startTime
  var outputs = this._outputs

  // resolve all needed outputs
  if (data._config.handlers.timing && outputs.length) startTime = microtime.now()
  data._trace('debug', {traceId: data._traceId, action: 'starting build()', outputs: outputs})

  var promise
  if (outputs.length) {
    var resolvers = []
    for (var i = 0; i < outputs.length; i += 1) {
      resolvers.push(data._resolve(data, outputs[i]))
    }
    promise = Q.all(resolvers)
  } else {
    promise = Q.resolve([])
  }

  var promise = promise
  .then(function (results) {
    data._trace('debug', {traceId: data._traceId, action: 'finished build()', outputs: outputs})
    if (data._config.handlers.timing && outputs.length) data._config.handlers.timing('build.' + outputs ? outputs.join(',') : 'EMPTY', microtime.now() - startTime)

    // convert our promises to a map *or* throw an error if we have one
    var response = {}
    for (var i = 0; i < results.length; i += 1) {
      if (outputs[i].charAt(0) !== '!') response[outputs[i]] = results[i]
    }
    return response
  })

  // if a callback was provided, call it through the promise
  if (callback) {
    promise
      .then(nodeCallbackSuccess)
      .fail(nodeCallbackError)
      .then(callback.apply.bind(callback, callbackScope))
  }

  return promise
}

module.exports = BuilderInstance


/**
 * Handle completion of a node by calling the timing and increment functions if the handlers are set
 *
 * @param {Object} data
 * @param {string} nodeName
 * @param {Number} startTime
 * @param {Array.<Error, Object>} node callback style results
 */
function onNodeComplete(data, nodeName, startTime, results) {
  var failed = !!results[0]

  if (data._config.handlers.increment) data._config.handlers.increment('node.' + nodeName + '.' + (failed ? 'failed' : 'success'))
  if (data._config.handlers.timing) data._config.handlers.timing('node.' + nodeName, microtime.now() - startTime)
}

/**
 * Pass along a promise result object as the first arg in a node callback-style array
 *
 * @param {Object} data
 * @return {Array.<Error, Object>}
 */
function nodeCallbackSuccess(data) {
  return [undefined, data]
}

/**
 * Pass along a promise failure object as the first arg in a node callback-style array
 *
 * @param {Object} result
 * @return {Array.<Error, Object>}
 */
function nodeCallbackError(err) {
  return [err]
}<|MERGE_RESOLUTION|>--- conflicted
+++ resolved
@@ -197,15 +197,12 @@
 
     // add a node-style callback to a new promise as the last argument to the handler
     var deferred = Q.defer()
-<<<<<<< HEAD
-    var deferredPromise = deferred.promise
+    var deferredPromise = deferred
     var deps = []
     for (var i = 0; i < returnedDeps.length; i += 1) {
       if (node.deps[i].charAt(0) !== '!') deps.push(returnedDeps[i])
     }
-=======
-    var deferredPromise = deferred
->>>>>>> 8b75154e
+
     deps.push(deferred.makeNodeResolver())
 
     // only set up the timer to watch for slow requests if we have a warn handler
